--- conflicted
+++ resolved
@@ -133,12 +133,8 @@
     #[test]
     fn test_serialisation() {
         use randombytes::randombytes;
-<<<<<<< HEAD
+        use test_utils::round_trip;
         for i in 0..64usize {
-=======
-        use test_utils::round_trip;
-        for i in (0..64usize) {
->>>>>>> b047f6e3
             let k = gen_key();
             let m = randombytes(i);
             let d = shorthash(&m[..], &k);
